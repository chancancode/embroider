--- conflicted
+++ resolved
@@ -39,11 +39,7 @@
     }
   },
   "devDependencies": {
-<<<<<<< HEAD
-    "@changesets/cli": "^2.25.0",
     "@embroider/release": "workspace:*",
-=======
->>>>>>> e891bf1e
     "@types/jest": "^29.2.0",
     "@typescript-eslint/eslint-plugin": "^5.59.5",
     "@typescript-eslint/parser": "^5.59.5",
