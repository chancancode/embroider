--- conflicted
+++ resolved
@@ -733,40 +733,43 @@
       },
     ]);
   });
-<<<<<<< HEAD
   test('helper currying using the "helper" keyword', function () {
     let findDependencies = configure({ staticHelpers: true });
     givenFile('helpers/hello-world.js');
-=======
-  test('string literal passed to "modifier" keyword in helper position', function () {
-    let findDependencies = configure({ staticModifiers: true });
-    givenFile('modifiers/add-listener.js');
->>>>>>> 85eb08d4
     expect(
       findDependencies(
         'templates/application.hbs',
         `
-<<<<<<< HEAD
         {{#let (helper "hello-world" name="World") as |hello|}}
           {{#let (helper hello name="Tomster") as |helloTomster|}}
             {{helloTomster name="Zoey"}}
           {{/let}}
-=======
+        {{/let}}
+        `
+      )
+    ).toEqual([
+      {
+        path: '../helpers/hello-world.js',
+        runtimeName: 'the-app/helpers/hello-world',
+      },
+    ]);
+  });
+  test('string literal passed to "modifier" keyword in helper position', function () {
+    let findDependencies = configure({ staticModifiers: true });
+    givenFile('modifiers/add-listener.js');
+    expect(
+      findDependencies(
+        'templates/application.hbs',
+        `
         {{#let (modifier "add-listener" "click") as |addClickListener|}}
           <button {{addClickListener this.handleClick}}>Test</button>
->>>>>>> 85eb08d4
         {{/let}}
         `
       )
     ).toEqual([
       {
-<<<<<<< HEAD
-        path: '../helpers/hello-world.js',
-        runtimeName: 'the-app/helpers/hello-world',
-=======
         path: '../modifiers/add-listener.js',
         runtimeName: 'the-app/modifiers/add-listener',
->>>>>>> 85eb08d4
       },
     ]);
   });
