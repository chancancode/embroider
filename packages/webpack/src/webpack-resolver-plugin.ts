--- conflicted
+++ resolved
@@ -62,34 +62,10 @@
       }
     }
 
-<<<<<<< HEAD
-    // described-resolve -> internal-resolve is the same place in the pipeline
-    // that webpack's built-in `resolve.fallback` takes effect. It's supposed to
-    // only run when the rest of resolving fails to find something.
-    resolver.getHook('described-resolve').tapAsync(
-      // we need to set the stage here because otherwise we end up before the
-      // built-in NextPlugin. Instead we want to behave like the built-in
-      // AliasPlugin that implements resolve.fallback -- it comes after
-      // NextPlugin.
-      //
-      // The number just needs to be greater than zero to come after the
-      // defaults (tapable assigned them stage 0 by default).
-      { name: 'my-resolver-plugin', stage: 10 },
-      async (request, context, callback) => {
-        try {
-          if (!isRelevantRequest(request) || request.request.startsWith('/@embroider/externals/')) {
-            callback();
-            return;
-          }
-          let result = this.resolver.fallbackResolve(request.request, request.context.issuer);
-          this.#resolve(result, resolver, request, context, callback);
-        } catch (err) {
-=======
     defaultResolve(state, (err, result) => {
       if (err && isRelevantRequest(state)) {
         let resolution = this.#resolver.fallbackResolve(state.request, state.contextInfo.issuer);
         if (resolution.result === 'continue') {
->>>>>>> 22d54eba
           callback(err);
         } else {
           this.#handle(resolution, state);
