--- conflicted
+++ resolved
@@ -35,14 +35,11 @@
 // this is a real package and even though most of its primary API is implemented
 // as transforms, it does include some runtime code.
 emberVirtualPeerDeps.add('@embroider/macros');
-<<<<<<< HEAD
-=======
 
 // while people don't manually import from ember-source, our v1-to-v2 conversion
 // of ember-source can send requests to here, and therefore any addon might need
 // to see it as a peer.
 emberVirtualPeerDeps.add('ember-source');
->>>>>>> 9834d5b0
 
 // rfc176-data only covers things up to the point where Ember stopped needing
 // the modules-api-polyfill. Newer APIs need to be added here.
