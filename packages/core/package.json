--- conflicted
+++ resolved
@@ -41,11 +41,7 @@
     "@embroider/macros": "0.42.3",
     "@embroider/shared-internals": "0.42.3",
     "assert-never": "^1.2.1",
-<<<<<<< HEAD
-    "babel-plugin-syntax-dynamic-import": "^6.18.0",
     "babel-plugin-htmlbars-inline-precompile": "*",
-=======
->>>>>>> 3064442a
     "broccoli-node-api": "^1.7.0",
     "broccoli-persistent-filter": "^3.1.2",
     "broccoli-plugin": "^4.0.7",
