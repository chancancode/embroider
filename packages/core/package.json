--- conflicted
+++ resolved
@@ -37,14 +37,8 @@
     "@babel/plugin-transform-runtime": "^7.14.5",
     "@babel/runtime": "^7.14.5",
     "@babel/traverse": "^7.14.5",
-<<<<<<< HEAD
-    "@embroider/macros": "0.42.3",
-    "@embroider/shared-internals": "0.42.3",
-=======
-    "@babel/types": "^7.14.5",
     "@embroider/macros": "0.43.1",
     "@embroider/shared-internals": "0.43.1",
->>>>>>> 95fab94e
     "assert-never": "^1.2.1",
     "babel-import-util": "^0.1.0",
     "@ef4/babel-plugin-htmlbars-inline-precompile": "6.0.0-alpha.3",
