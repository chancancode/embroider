--- conflicted
+++ resolved
@@ -17,12 +17,9 @@
 import assertNever from 'assert-never';
 import SourceMapConcat from 'fast-sourcemap-concat';
 import Options from './options';
+import { MacrosConfig } from '@embroider/macros';
 import { TransformOptions } from '@babel/core';
-<<<<<<< HEAD
-import { MacrosConfig } from '@embroider/macros';
-=======
 import { PortableBabelConfig } from './portable-plugin-config';
->>>>>>> 8614a421
 
 export type EmberENV = unknown;
 
@@ -74,23 +71,9 @@
   // See how CompatAppAdapter does it for an example.
   templateCompilerSource(config: EmberENV): string;
 
-<<<<<<< HEAD
-  // this lets us figure out the babel config used by the app. You receive
-  // "finalRoot" which is where the app will be when we run babel against it,
-  // and you must make sure that the configuration will resolve correctly from
-  // that path.
-  //
-  // - `config` is the actual babel configuration object.
-  // - `syntheticPlugins` is a map from plugin names to Javascript source code
-  //    for babel plugins. This can make it possible to serialize babel
-  //    configs that would otherwise not be serializable.
-  // - `parallelSafe` true if this config can be used in a new node process
-  babelConfig(finalRoot: string): { config: TransformOptions, syntheticPlugins: Map<string, string>, parallelSafe: boolean };
-=======
   // the app's preferred babel config. No need to worry about making it portable
   // yet, we will do that for you.
   babelConfig(): TransformOptions;
->>>>>>> 8614a421
 
   // The environment settings used to control Ember itself. In a classic app,
   // this comes from the EmberENV property returned by config/environment.js.
@@ -261,12 +244,8 @@
       babel.plugins = [];
     }
 
-    if (!babel.config.plugins) {
-      babel.config.plugins = [];
-    }
-
     // this is @embroider/macros configured for full stage3 resolution
-    babel.config.plugins.push(MacrosConfig.shared().babelPluginConfig());
+    babel.plugins.push(MacrosConfig.shared().babelPluginConfig());
 
     // this is our own plugin that patches up issues like non-explicit hbs
     // extensions and packages importing their own names.
@@ -569,17 +548,6 @@
     if (!this.babelConfig.isParallelSafe) {
       warn('Your build is slower because some babel plugins are non-serializable');
     }
-<<<<<<< HEAD
-
-    for (let [name, source] of syntheticPlugins) {
-      let fullName = join(this.root, name);
-      writeFileSync(fullName, source, 'utf8');
-      let index = config.plugins!.indexOf(name);
-      config.plugins![index] = fullName;
-    }
-
-=======
->>>>>>> 8614a421
     writeFileSync(
       join(this.root, "_babel_config_.js"),
       this.babelConfig.serialize(),
