import { createFilter } from '@rollup/pluginutils';
import type { Plugin } from 'rollup';
import { readFileSync } from 'fs';
import { hbsToJS } from '@embroider/shared-internals';

export default function rollupHbsPlugin(): Plugin {
  const filter = createFilter('**/*.hbs');

  return {
    name: 'rollup-hbs-plugin',
    async resolveId(source: string, importer: string | undefined, options) {
      const resolution = await this.resolve(source, importer, {
        skipSelf: true,
        ...options,
      });

      const id = resolution?.id;

      if (!filter(id)) return null;

      // This creates an `*.hbs.js` that we will populate in `load()` hook.
      return {
        ...resolution,
        id: id + '.js',
        meta: {
          'rollup-hbs-plugin': {
            originalId: id,
          },
        },
      };
    },
    load(id: string) {
<<<<<<< HEAD
      if (!filter(id)) return;
      let input = readFileSync(id, 'utf8');
      let code = hbsToJS(input);
=======
      const meta = this.getModuleInfo(id)?.meta;
      const originalId = meta?.['rollup-hbs-plugin']?.originalId;

      if (!originalId) {
        return;
      }

      let input = readFileSync(originalId, 'utf8');
      let code =
        `import { hbs } from 'ember-cli-htmlbars';\n` +
        `export default hbs${backtick}${input}${backtick};`;
>>>>>>> b3fbd4b9
      return {
        code,
      };
    },
  };
}<|MERGE_RESOLUTION|>--- conflicted
+++ resolved
@@ -30,11 +30,6 @@
       };
     },
     load(id: string) {
-<<<<<<< HEAD
-      if (!filter(id)) return;
-      let input = readFileSync(id, 'utf8');
-      let code = hbsToJS(input);
-=======
       const meta = this.getModuleInfo(id)?.meta;
       const originalId = meta?.['rollup-hbs-plugin']?.originalId;
 
@@ -43,10 +38,7 @@
       }
 
       let input = readFileSync(originalId, 'utf8');
-      let code =
-        `import { hbs } from 'ember-cli-htmlbars';\n` +
-        `export default hbs${backtick}${input}${backtick};`;
->>>>>>> b3fbd4b9
+      let code = hbsToJS(input);
       return {
         code,
       };
