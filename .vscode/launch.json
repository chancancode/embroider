--- conflicted
+++ resolved
@@ -26,14 +26,8 @@
       "request": "launch",
       "name": "Run jest tests",
       "program": "${workspaceFolder}/node_modules/.bin/jest",
-<<<<<<< HEAD
-      "cwd": "${workspaceFolder}/packages/macros",
-      "args": ["--runInBand", "--testPathPattern", "tests/babel/macro-condition.test.js"],
-      "outputCapture": "std"
-=======
       "cwd": "${workspaceFolder}/packages/core",
       "args": ["--runInBand", "--testPathPattern", "tests/template-colocation-plugin.test.js"]
->>>>>>> 0762082d
     },
     {
       "type": "node",
